--- conflicted
+++ resolved
@@ -195,7 +195,6 @@
                     prediction_level = get_level(prediction, 'total_carbon_dioxide_emissions_(_million_tons_)')
 
                     explanation_text = f"""
-<<<<<<< HEAD
                     Based on the values you input for **{province}** in the year **{year}**:
 
                     - A GDP per capita of **{gdp:,.0f} yuan** is at **Level {gdp_level}**.
@@ -208,14 +207,6 @@
 
                     ---
                     The model estimates that these factors would result in carbon dioxide emissions of **{prediction:,.2f} million tons**, which corresponds to **Level {prediction_level}** compared to historical data.
-=======
-                    Based on the values you input, Province **{province}** in year **{year}** has:
-                    - A GDP per capita of **{gdp:,} yuan**.
-                    - A total population of **{population} million**.
-                    - An urbanization rate of **{urbanization}%**.
-                    
-                    It is estimated that Province **{province}** in year **{year}** produces carbon dioxide emissions of **{prediction:,.2f} million tons**.
->>>>>>> 9b9798a2
                     """
                     st.markdown(explanation_text)
                     st.caption("Level L: Low (below 25th percentile), M: Medium (between 25th-75th), H: High (above 75th percentile)")
@@ -226,7 +217,6 @@
         if not os.path.exists(MODEL_DIR) or source_df is None:
             st.error(f"ARIMA model directory '{MODEL_DIR}' or source data not found.")
         else:
-<<<<<<< HEAD
             st.subheader("Select a province and the number of years to forecast its CO₂ emissions trend.")
             
             # Create a list of province names from the model filenames
@@ -234,10 +224,6 @@
                 f.replace('arima_model_', '').replace('.pkl', '').replace('_', ' ') 
                 for f in os.listdir(MODEL_DIR) if f.endswith('.pkl')
             ])
-=======
-            st.subheader("Select a province and the number of years to generate a time-series forecast")
-            arima_province_names = sorted([f.replace('arima_model_', '').replace('.pkl', '').replace('_', ' ') for f in os.listdir(MODEL_DIR)])
->>>>>>> 9b9798a2
             
             fc_province = st.selectbox("Province", options=arima_province_names, key="forecast_province")
             fc_years = st.slider("Select number of years to forecast", 5, 30, 10, key="forecast_years")
@@ -256,13 +242,10 @@
                 
                 last_year = province_ts.index.max()
                 forecast_df.index = range(last_year + 1, last_year + 1 + len(forecast_df))
-<<<<<<< HEAD
-=======
                 forecast_df.index.name = 'Year'
 
                 # FIX: Cap negative predictions at zero
                 forecast_df['mean'] = forecast_df['mean'].clip(lower=0)
->>>>>>> 9b9798a2
                 
                 # Create Plotly figure
                 fig = go.Figure()
